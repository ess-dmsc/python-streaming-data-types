--- conflicted
+++ resolved
@@ -17,11 +17,8 @@
     serialise_rf5k,
 )
 from streaming_data_types.area_detector_NDAr import deserialise_ndar, serialise_ndar
-<<<<<<< HEAD
 from streaming_data_types.sample_environment_senv import deserialise_senv, serialise_senv
-=======
 from streaming_data_types.area_detector_ADAr import deserialise_ADAr, serialise_ADAr
->>>>>>> 3cab793f
 
 __version__ = "0.10.0"
 
@@ -39,11 +36,8 @@
     "answ": serialise_answ,
     "wrdn": serialise_wrdn,
     "NDAr": serialise_ndar,
-<<<<<<< HEAD
     "senv": serialise_senv,
-=======
     "ADAr": serialise_ADAr,
->>>>>>> 3cab793f
 }
 
 
@@ -61,9 +55,6 @@
     "answ": deserialise_answ,
     "wrdn": deserialise_wrdn,
     "NDAr": deserialise_ndar,
-<<<<<<< HEAD
     "senv": deserialise_senv,
-=======
     "ADAr": deserialise_ADAr,
->>>>>>> 3cab793f
 }